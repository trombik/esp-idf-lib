# ESP-IDF Components library

[![Build Status](https://travis-ci.org/UncleRus/esp-idf-lib.svg?branch=master)](https://travis-ci.org/UncleRus/esp-idf-lib)
[![Docs Status](https://readthedocs.org/projects/esp-idf-lib/badge/?version=latest&style=flat)](https://esp-idf-lib.readthedocs.io/en/latest/)

Components for Espressif ESP32 [ESP-IDF framework](https://github.com/espressif/esp-idf) and [ESP8266 RTOS SDK](https://github.com/espressif/ESP8266_RTOS_SDK).

Most of them ported from [esp-open-rtos](https://github.com/SuperHouse/esp-open-rtos).

## Supported versions

### ESP-IDF

* master
* 3.2.2

### ESP8266 RTOS SDK

* master
* 3.3
* 3.2

Due to incompatibilities in ESP8266 RTOS SDK's SPI driver, the following
libraries are not supported on ESP8266.

* `max7219`
* `mcp23x17`

## How to use

### ESP32

Clone this repository somewhere, e.g.:

```Shell
cd ~/myprojects/esp
git clone https://github.com/UncleRus/esp-idf-lib.git 
```

Add path to components in your project makefile, e.g:

```Makefile
PROJECT_NAME := my-esp-project
EXTRA_COMPONENT_DIRS := /home/user/myprojects/esp/esp-idf-lib/components
include $(IDF_PATH)/make/project.mk
```

or in CMakeLists.txt:

```CMake
cmake_minimum_required(VERSION 3.5)
set(EXTRA_COMPONENT_DIRS /home/user/myprojects/esp/esp-idf-lib/components)
include($ENV{IDF_PATH}/tools/cmake/project.cmake)
project(my-esp-project)
```

### ESP8266 RTOS SDK

Clone this repository somewhere, e.g.:

```Shell
cd ~/myprojects/esp
git clone https://github.com/UncleRus/esp-idf-lib.git
```

Add path to components in your project makefile, e.g:

```Makefile
PROJECT_NAME := my-esp-project
EXTRA_COMPONENT_DIRS := /home/user/myprojects/esp/esp-idf-lib/components
EXCLUDE_COMPONENTS := max7219 mcp23x17
include $(IDF_PATH)/make/project.mk
```

See [GitHub examples](https://github.com/UncleRus/esp-idf-lib/tree/master/examples) or [GitLab examples](https://gitlab.com/UncleRus/esp-idf-lib/tree/master/examples).

## How to debug I2C-based drivers

Common causes of I2C issues are:

* wrong wiring
* wrong pull-up registers
* wrong I2C address
* broken I2C module
* the driver has a bug

When any of I2C-based drivers does not work, follow the steps below.

Build an _I2C scanner_ device. The device is not necessarily an ESP device.
There are many examples for various platforms. Search by keyword `i2c scanner`.

Connect the I2C module to the I2C scanner device. Make sure appropriate
pull-up registers are connected to `SCL` and `SDA` lines.

Scan devices on the I2C bus. If the scanner does not find the I2C device, then
your wiring might have issues. If the scanner finds the I2C device, make sure
the address found is what the driver expects. If you have more than one same
I2C modules, try them all.

If the scanner finds the I2C device and you are sure that the wiring is
correct, see the signals on the wire using an oscilloscope. Most oscilloscopes
can decode I2C signals and display I2C transactions in human-readable way.

If the driver does not work after these steps, please [let us
know](https://github.com/UncleRus/esp-idf-lib/issues).

## Documentation

If examples is not enough you can read autogenerated documentation: https://esp-idf-lib.readthedocs.io/en/latest/

## Components

| Component      | Description                                                             | License | Thread safety
|----------------|-------------------------------------------------------------------------|---------|---------------
| **i2cdev**     | I2C utilites                                                            | MIT     | Yes
| **ds1302**     | Driver for DS1302 RTC module                                            | BSD     | No
| **ds1307**     | Driver for DS1307 RTC module                                            | BSD     | Yes
| **ds3231**     | Driver for DS1337 RTC and DS3231 high precision RTC module              | MIT     | Yes
| **hmc5883l**   | Driver for HMC5883L 3-axis digital compass                              | BSD     | Yes
| **qmc5883l**   | Driver for QMC5883L 3-axis magnetic sensor                              | BSD     | Yes
| **onewire**    | Bit-banging one wire driver                                             | MIT *   | No
| **ds18x20**    | Driver for DS18B20/DS18S20 families of one-wire temperature sensor ICs  | BSD     | No
| **max31725**   | Driver for MAX31725/MAX31726 temperature sensors                        | BSD     | Yes
| **dht**        | Driver for DHT11, AM2301 (DHT21, DHT22, AM2302, AM2321), Itead Si7021   | BSD     | No
| **sht31x**     | Driver for Sensirion SHT3x digital temperature and humidity sensor      | BSD     | Yes
| **si7021**     | Driver for Si7013/Si7020/Si7021/HTU21D/SHT2x and compatible             | BSD     | Yes
| **bmp180**     | Driver for BMP180 digital pressure sensor                               | MIT     | Yes
| **bmp280**     | Driver for BMP280/BME280 digital pressure sensor                        | MIT     | Yes
| **bme680**     | Driver for BME680 digital environmental sensor                          | BSD     | Yes
| **bh1750**     | Driver for BH1750 light sensor                                          | BSD     | Yes
| **ultrasonic** | Driver for ultrasonic range meters, e.g. HC-SR04, HY-SRF05              | BSD     | No
| **pcf8574**    | Driver for PCF8574 remote 8-bit I/O expander for I2C-bus                | MIT     | Yes
| **pcf8575**    | Driver for PCF8575 remote 16-bit I/O expander for I2C-bus               | MIT     | Yes
| **tca95x5**    | Driver for TCA9535/TCA9555 remote 16-bit I/O expanders for I2C-bus      | BSD     | Yes
| **mcp23008**   | Driver for 8-bit I2C GPIO expander MCP23008                             | BSD     | Yes
| **mcp23x17**   | Driver for I2C/SPI 16 bit GPIO expanders MCP23017/MCP23S17              | BSD     | Yes
| **hd44780**    | Universal driver for HD44780 LCD display                                | BSD     | No
| **pca9685**    | Driver for 16-channel, 12-bit PWM PCA9685                               | BSD     | Yes
| **ms5611**     | Driver for barometic pressure sensor MS5611-01BA03                      | BSD     | Yes
| **hx711**      | Driver for HX711 24-bit ADC for weigh scales                            | BSD     | Yes
| **ads111x**    | Driver for ADS1113/ADS1114/ADS1115 I2C ADC                              | BSD     | Yes
| **pcf8591**    | Driver for 8-bit ADC and an 8-bit DAC PCF8591                           | BSD     | Yes
| **tsl2561**    | Driver for light-to-digital converter TSL2561                           | BSD     | Yes
| **tsl4531**    | Driver for digital ambient light sensor TSL4531                         | BSD     | Yes
| **max7219**    | Driver for 8-Digit LED display drivers, MAX7219/MAX7221                 | BSD     | Yes
| **tda74xx**    | Driver for TDA7439/TDA7439DS/TDA7440D audioprocessors                   | MIT     | Yes
| **mcp4725**    | Driver for 12-bit DAC MCP4725                                           | BSD     | Yes
| **encoder**    | HW timer-based driver for incremental rotary encoders                   | BSD     | Yes
| **ina3221**    | Driver for INA3221 shunt and bus voltage monitor                        | MIT     | Yes
| **ina219**     | Driver for INA219/INA220 bidirectional current/power monitor            | BSD     | Yes
| **lm75**       | Driver for LM75, a digital temperature sensor and thermal watchdog      | ISC     | Yes
<<<<<<< HEAD
| **rda5807m**   | Driver for single-chip broadcast FM radio tuner RDA5807M                | BSD     | Yes
=======
| **mcp9808**    | Driver for MCP9808, precision digital temperature sensor                | BSD     | Yes
| **pcf8563**    | Driver for PCF8563 real-time clock/calendar                             | BSD     | Yes
| **tca9548**    | Driver for TCA9548A low-voltage 8-channel I2C switch                    | BSD     | Yes
>>>>>>> 18afd7e2

## Credits

- [Tomoyuki Sakurai](https://github.com/trombik) developer of the LM75 driver, 
  author of the RTOS SDK ESP82666 support, master of Travis CI
- [Gunar Schorcht](https://github.com/gschorcht), developer of SHT3x and BME680 drivers
- [Brian Schwind](https://github.com/bschwind), developer of TS2561 and TSL4531 drivers
- [Andrej Krutak](https://github.com/andree182), developer of BH1750 driver
- Frank Bargstedt, developer of BMP180 driver
- [sheinz](https://github.com/sheinz), developer of BMP280 driver
- [Jonathan Hartsuiker](https://github.com/jsuiker), developer of DHT driver
- [Grzegorz Hetman](https://github.com/hetii), developer of DS18B20 driver
- [Alex Stewart](https://github.com/astewart-consensus), developer of DS18B20 driver
- [Richard A Burton](mailto:richardaburton@gmail.com), developer of DS3231 driver
- [Bhuvanchandra DV](https://github.com/bhuvanchandra), developer of DS3231 driver
- [Zaltora](https://github.com/Zaltora), developer of INA3231 driver
- [Bernhard Guillon](https://gitlab.com/mrnice), developer of MS5611-01BA03 driver
- [Pham Ngoc Thanh](https://github.com/panoti), developer of PCF8591 driver<|MERGE_RESOLUTION|>--- conflicted
+++ resolved
@@ -149,13 +149,10 @@
 | **ina3221**    | Driver for INA3221 shunt and bus voltage monitor                        | MIT     | Yes
 | **ina219**     | Driver for INA219/INA220 bidirectional current/power monitor            | BSD     | Yes
 | **lm75**       | Driver for LM75, a digital temperature sensor and thermal watchdog      | ISC     | Yes
-<<<<<<< HEAD
 | **rda5807m**   | Driver for single-chip broadcast FM radio tuner RDA5807M                | BSD     | Yes
-=======
 | **mcp9808**    | Driver for MCP9808, precision digital temperature sensor                | BSD     | Yes
 | **pcf8563**    | Driver for PCF8563 real-time clock/calendar                             | BSD     | Yes
 | **tca9548**    | Driver for TCA9548A low-voltage 8-channel I2C switch                    | BSD     | Yes
->>>>>>> 18afd7e2
 
 ## Credits
 
