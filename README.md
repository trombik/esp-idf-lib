# ESP-IDF Components library

[![Build Status](https://travis-ci.org/UncleRus/esp-idf-lib.svg?branch=master)](https://travis-ci.org/UncleRus/esp-idf-lib)

Components for Espressif ESP32 [ESP-IDF framework](https://github.com/espressif/esp-idf)

Most of them ported from [esp-open-rtos](https://github.com/SuperHouse/esp-open-rtos).


## Components

| Component      | Description                                                             | License | Thread safety
|----------------|-------------------------------------------------------------------------|---------|---------------
| **i2cdev**     | I2C utilites                                                            | MIT     | Yes
| **ds1307**     | Driver for DS1307 RTC module                                            | BSD     | Yes
| **ds3231**     | Driver for DS3231 high precision RTC module                             | MIT     | Yes
| **hmc5883l**   | Driver for HMC5883L 3-axis digital compass                              | BSD     | Yes
| **onewire**    | Bit-banging one wire driver                                             | MIT*    | No
| **ds18x20**    | Driver for DS18B20/DS18S20 families of one-wire temperature sensor ICs  | BSD     | No
| **dht**        | Driver for DHT11/DHT22 temperature and humidity sensors                 | BSD     | No
| **bmp180**     | Driver for BMP180 digital pressure sensor                               | MIT     | Yes
| **bmp280**     | Driver for BMP280/BME280 digital pressure sensor                        | MIT     | Yes
| **bh1750**     | Driver for BH1750 light sensor                                          | BSD     | Yes
| **ultrasonic** | Driver for ultrasonic range meters, e.g. HC-SR04, HY-SRF05              | BSD     | No
| **pcf8574**    | Driver for PCF8574 remote 8-bit I/O expander for I2C-bus                | MIT     | Yes
| **hd44780**    | Universal driver for HD44780 LCD display                                | BSD     | No
| **pca9685**    | Driver for 16-channel, 12-bit PWM PCA9685                               | BSD     | Yes
| **ms5611**     | Driver for barometic pressure sensor MS5611-01BA03                      | BSD     | Yes
| **ads111x**    | Driver for ADS1113/ADS1114/ADS1115 I2C ADC                              | BSD     | Yes
| **pcf8591**    | Driver for 8-bit ADC and an 8-bit DAC PCF8591                           | BSD     | Yes
| **tsl2561**    | Driver for light-to-digital converter TSL2561                           | BSD     | Yes
| **max7219**    | Driver for 8-Digit LED display drivers, MAX7219/MAX7221                 | BSD     | Yes
| **mcp23017**   | Driver for 16-bit I2C GPIO expander                                     | BSD     | Yes
| **tda74xx**    | Driver for TDA7439/TDA7439DS/TDA7440D audioprocessors                   | MIT     | Yes
<<<<<<< HEAD
| **encoder***   | HW timer-based driver for incremental rotary encoders                   | BSD     | Yes
=======
| **mcp4725**    | Driver for 12-bit DAC MCP4725                                           | BSD     | Yes
>>>>>>> d08a1372
<|MERGE_RESOLUTION|>--- conflicted
+++ resolved
@@ -32,8 +32,5 @@
 | **max7219**    | Driver for 8-Digit LED display drivers, MAX7219/MAX7221                 | BSD     | Yes
 | **mcp23017**   | Driver for 16-bit I2C GPIO expander                                     | BSD     | Yes
 | **tda74xx**    | Driver for TDA7439/TDA7439DS/TDA7440D audioprocessors                   | MIT     | Yes
-<<<<<<< HEAD
-| **encoder***   | HW timer-based driver for incremental rotary encoders                   | BSD     | Yes
-=======
 | **mcp4725**    | Driver for 12-bit DAC MCP4725                                           | BSD     | Yes
->>>>>>> d08a1372
+| **encoder***   | HW timer-based driver for incremental rotary encoders                   | BSD     | Yes